--- conflicted
+++ resolved
@@ -23,33 +23,17 @@
       socketRef.current.close();
     }
 
-<<<<<<< HEAD
-    // Get WebSocket URL from environment or determine based on current protocol
-    let wsUrl = process.env.NEXT_PUBLIC_WS_URL;
-    
-    if (!wsUrl) {
-      // Auto-detect protocol based on current page protocol
-      const protocol = window.location.protocol === 'https:' ? 'wss:' : 'ws:';
-      const host = window.location.host;
-      wsUrl = `${protocol}//${host}/ws`;
-    }
-=======
     // Get WebSocket URL from environment or use a secure default for production
     const wsUrl = process.env.NEXT_PUBLIC_WS_URL || 
                  (window.location.protocol === 'https:' ? 
                   `wss://${window.location.host}/ws` : 
                   'ws://localhost:8080/ws');
->>>>>>> 89067de9
     
     console.log('Connecting to WebSocket URL:', wsUrl);
     const ws = new WebSocket(wsUrl);
     
     ws.onopen = () => {
-<<<<<<< HEAD
       console.log('WebSocket connection established successfully');
-=======
-      console.log('WebSocket connection established');
->>>>>>> 89067de9
       setIsConnected(true);
     };
     
