user nginx;
worker_processes auto;
error_log /var/log/nginx/error.log warn;
pid /var/run/nginx.pid;

events {
    worker_connections 1024;
}

http {
    include /etc/nginx/mime.types;
    default_type application/octet-stream;

    log_format main '$remote_addr - $remote_user [$time_local] "$request" '
                     '$status $body_bytes_sent "$http_referer" '
                     '"$http_user_agent" "$http_x_forwarded_for"';

    access_log /var/log/nginx/access.log main;

    sendfile on;
    tcp_nopush on;
    tcp_nodelay on;
    keepalive_timeout 65;
    types_hash_max_size 2048;
    server_tokens off;

    # SSL settings - optimized for Cloudflare
    ssl_protocols TLSv1.2 TLSv1.3;
    ssl_prefer_server_ciphers on;
    ssl_ciphers 'ECDHE-ECDSA-AES128-GCM-SHA256:ECDHE-RSA-AES128-GCM-SHA256:ECDHE-ECDSA-AES256-GCM-SHA384:ECDHE-RSA-AES256-GCM-SHA384:DHE-RSA-AES128-GCM-SHA256:DHE-RSA-AES256-GCM-SHA384';
    ssl_session_cache shared:SSL:10m;
    ssl_session_timeout 10m;
    ssl_session_tickets off;
    ssl_buffer_size 4k;
    ssl_stapling on;
    ssl_stapling_verify on;
    resolver 1.1.1.1 1.0.0.1 8.8.8.8 8.8.4.4 valid=300s;
    resolver_timeout 5s;

    # Gzip compression
    gzip on;
    gzip_vary on;
    gzip_proxied any;
    gzip_comp_level 6;
    gzip_buffers 16 8k;
    gzip_http_version 1.1;
    gzip_types text/plain text/css application/json application/javascript text/xml application/xml application/xml+rss text/javascript;

    # Redirect HTTP to HTTPS
    server {
        listen 80;
        server_name strategywars.fun *.strategywars.fun;
        
        location / {
            return 301 https://$host$request_uri;
        }
    }

    # Main server block for the Strategy Wars application (HTTPS)
    server {
        listen 443 ssl http2;
        server_name strategywars.fun *.strategywars.fun;

        # Cloudflare Origin Certificate
        ssl_certificate /etc/nginx/ssl/origin.pem;
        ssl_certificate_key /etc/nginx/ssl/private.key;

        # Security headers
        add_header Strict-Transport-Security "max-age=31536000; includeSubDomains; preload" always;
        add_header X-Frame-Options "SAMEORIGIN" always;
        add_header X-Content-Type-Options "nosniff" always;
        add_header X-XSS-Protection "1; mode=block" always;
        add_header Referrer-Policy "strict-origin-when-cross-origin" always;

        # Frontend
        location / {
            proxy_pass http://frontend:3000;
            proxy_http_version 1.1;
            proxy_set_header Upgrade $http_upgrade;
            proxy_set_header Connection 'upgrade';
            proxy_set_header Host $host;
            proxy_cache_bypass $http_upgrade;
            proxy_set_header X-Real-IP $remote_addr;
            proxy_set_header X-Forwarded-For $proxy_add_x_forwarded_for;
            proxy_set_header X-Forwarded-Proto $scheme;
        }

        # Backend API
        location /api/ {
            proxy_pass http://backend:8080/;
            proxy_http_version 1.1;
            proxy_set_header Upgrade $http_upgrade;
            proxy_set_header Connection 'upgrade';
            proxy_set_header Host $host;
            proxy_cache_bypass $http_upgrade;
            proxy_set_header X-Real-IP $remote_addr;
            proxy_set_header X-Forwarded-For $proxy_add_x_forwarded_for;
            proxy_set_header X-Forwarded-Proto $scheme;
        }

        # WebSocket connections
        location /ws/ {
            proxy_pass http://backend:8080/ws/;
            proxy_http_version 1.1;
            proxy_set_header Upgrade $http_upgrade;
            proxy_set_header Connection "upgrade";
            proxy_set_header Host $host;
            proxy_set_header X-Real-IP $remote_addr;
            proxy_set_header X-Forwarded-For $proxy_add_x_forwarded_for;
<<<<<<< HEAD
            proxy_set_header X-Forwarded-Proto https; # Force HTTPS for WebSockets
            proxy_set_header X-Forwarded-Ssl on; # Force SSL for WebSockets
=======
            proxy_set_header X-Forwarded-Proto https; # Force https for WebSocket
            proxy_set_header X-Forwarded-Ssl on; # Force SSL for WebSocket
>>>>>>> 89067de9
            
            # WebSocket specific settings
            proxy_ssl_server_name on; # Enable SNI for SSL verification
            proxy_ssl_verify off; # Disable SSL verification for backend
            proxy_read_timeout 86400; # Enable longer connections for WebSockets
            proxy_send_timeout 86400;
            proxy_connect_timeout 60;
            proxy_buffering off;
<<<<<<< HEAD
=======
            
            # Disable timeout for idle connections
            client_body_timeout 86400s;
            client_header_timeout 86400s;
            keepalive_timeout 86400s;
>>>>>>> 89067de9
        }

        # Health check endpoint
        location /health {
            access_log off;
            return 200 "healthy\n";
        }

        # Static assets caching
        location ~* \.(jpg|jpeg|png|gif|ico|css|js|svg)$ {
            proxy_pass http://frontend:3000;
            proxy_http_version 1.1;
            proxy_set_header Host $host;
            proxy_cache_bypass $http_upgrade;
            expires 7d;
            add_header Cache-Control "public, max-age=604800";
        }

        # Error pages
        error_page 404 /404.html;
        error_page 500 502 503 504 /50x.html;
        location = /50x.html {
            root /usr/share/nginx/html;
        }
    }
}<|MERGE_RESOLUTION|>--- conflicted
+++ resolved
@@ -107,13 +107,8 @@
             proxy_set_header Host $host;
             proxy_set_header X-Real-IP $remote_addr;
             proxy_set_header X-Forwarded-For $proxy_add_x_forwarded_for;
-<<<<<<< HEAD
-            proxy_set_header X-Forwarded-Proto https; # Force HTTPS for WebSockets
-            proxy_set_header X-Forwarded-Ssl on; # Force SSL for WebSockets
-=======
             proxy_set_header X-Forwarded-Proto https; # Force https for WebSocket
             proxy_set_header X-Forwarded-Ssl on; # Force SSL for WebSocket
->>>>>>> 89067de9
             
             # WebSocket specific settings
             proxy_ssl_server_name on; # Enable SNI for SSL verification
@@ -122,14 +117,11 @@
             proxy_send_timeout 86400;
             proxy_connect_timeout 60;
             proxy_buffering off;
-<<<<<<< HEAD
-=======
             
             # Disable timeout for idle connections
             client_body_timeout 86400s;
             client_header_timeout 86400s;
             keepalive_timeout 86400s;
->>>>>>> 89067de9
         }
 
         # Health check endpoint
